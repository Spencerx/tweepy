--- conflicted
+++ resolved
@@ -823,10 +823,6 @@
             allowed_param=['cursor', 'include_entities', 'skip_status'],
             required_auth=True
         )
-<<<<<<< HEAD
-
-=======
->>>>>>> 07bbcf3c
 
     @property
     def create_mute(self):
