--- conflicted
+++ resolved
@@ -5,13 +5,10 @@
 import imghdr
 import logging
 import mimetypes
-<<<<<<< HEAD
-=======
 import os
 import sys
 import time
 from urllib.parse import urlencode
->>>>>>> 761cbfe0
 
 import requests
 
@@ -101,7 +98,7 @@
     def request(
         self, method, endpoint, *args, endpoint_parameters=(), params=None,
         headers=None, json_payload=None, parser=None, payload_list=False,
-        payload_type=None, post_data=None, require_auth=True,
+        payload_type=None, post_data=None, files=None, require_auth=True,
         return_cursors=False, upload_api=False, use_cache=True, **kwargs
     ):
         # If authentication is required and no credentials
@@ -187,8 +184,8 @@
                 try:
                     resp = self.session.request(
                         method, url, params=params, headers=headers,
-                        data=post_data, json=json_payload, timeout=self.timeout,
-                        auth=auth, proxies=self.proxy
+                        data=post_data, files=files, json=json_payload,
+                        timeout=self.timeout, auth=auth, proxies=self.proxy
                     )
                 except Exception as e:
                     raise TweepError(f'Failed to send request: {e}').with_traceback(sys.exc_info()[2])
@@ -336,13 +333,8 @@
             ), **kwargs
         )
 
-<<<<<<< HEAD
     def media_upload(self, filename, file=None, chunked=False,
                      *args, **kwargs):
-=======
-    @payload('media')
-    def media_upload(self, filename, *args, **kwargs):
->>>>>>> 761cbfe0
         """ :reference: https://developer.twitter.com/en/docs/media/upload-media/api-reference/post-media-upload
         """
         h = None
@@ -362,30 +354,24 @@
         else:
             return self.simple_upload(filename, file=file, *args, **kwargs)
 
-<<<<<<< HEAD
+    @payload('media')
     def simple_upload(self, filename, file=None, media_category=None,
                       *args, **kwargs):
         """ :reference: https://developer.twitter.com/en/docs/media/upload-media/api-reference/post-media-upload
-            :allowed_param:
         """
         if file is not None:
             files = {'media': (filename, file)}
         else:
             files = {'media': open(filename, 'rb')}
         post_data = {'media_category': media_category}
-        return bind_api(
-            api=self,
-            path='/media/upload.json',
-            method='POST',
-            payload_type='media',
-            require_auth=True,
-            upload_api=True
-        )(*args, post_data=post_data, files=files, **kwargs)
+        return self.request(
+            'POST', 'media/upload', *args, post_data=post_data, files=files,
+            upload_api=True, **kwargs
+        )
 
     def chunked_upload(self, filename, file=None, file_type=None,
                        media_category=None, *args, **kwargs):
         """ :reference https://developer.twitter.com/en/docs/media/upload-media/uploading-media/chunked-media-upload
-            :allowed_param:
         """
         fp = file or open(filename, 'rb')
 
@@ -420,10 +406,10 @@
         # The FINALIZE command returns media information
         return self.chunked_upload_finalize(media_id, *args, **kwargs)
 
+    @payload('media')
     def chunked_upload_init(self, total_bytes, media_type, media_category=None,
                             additional_owners=None, *args, **kwargs):
         """ :reference https://developer.twitter.com/en/docs/twitter-api/v1/media/upload-media/api-reference/post-media-upload-init
-            :allowed_param:
         """
         headers = {'Content-Type': 'application/x-www-form-urlencoded'}
         post_data = {
@@ -434,19 +420,14 @@
         }
         if additional_owners is not None:
             post_data["additional_owners"] = list_to_csv(additional_owners)
-        return bind_api(
-            api=self,
-            path='/media/upload.json',
-            method='POST',
-            payload_type='media',
-            require_auth=True,
-            upload_api=True
-        )(*args, headers=headers, post_data=post_data, **kwargs)
+        return self.request(
+            'POST', 'media/upload', *args, headers=headers,
+            post_data=post_data, upload_api=True, **kwargs
+        )
 
     def chunked_upload_append(self, media_id, media, segment_index,
                               *args, **kwargs):
         """ :reference https://developer.twitter.com/en/docs/twitter-api/v1/media/upload-media/api-reference/post-media-upload-append
-            :allowed_param:
         """
         post_data = {
             'command': 'APPEND',
@@ -454,38 +435,24 @@
             'segment_index': segment_index
         }
         files = {'media': media}
-        return bind_api(
-            api=self,
-            path='/media/upload.json',
-            method='POST',
-            require_auth=True,
-            upload_api=True
-        )(*args, post_data=post_data, files=files, **kwargs)
-
+        return self.request(
+            'POST', 'media/upload', *args, post_data=post_data, files=files,
+            upload_api=True, **kwargs
+        )
+
+    @payload('media')
     def chunked_upload_finalize(self, media_id, *args, **kwargs):
         """ :reference https://developer.twitter.com/en/docs/twitter-api/v1/media/upload-media/api-reference/post-media-upload-finalize
-            :allowed_param:
         """
         headers = {'Content-Type': 'application/x-www-form-urlencoded'}
         post_data = {
             'command': 'FINALIZE',
             'media_id': media_id
         }
-        return bind_api(
-            api=self,
-            path='/media/upload.json',
-            method='POST',
-            payload_type='media',
-            require_auth=True,
-            upload_api=True
-        )(*args, headers=headers, post_data=post_data, **kwargs)
-=======
-        return self.request(
-            'POST', 'media/upload', *args,
-            endpoint_parameters=(),
-            upload_api=True, **kwargs
-        )
->>>>>>> 761cbfe0
+        return self.request(
+            'POST', 'media/upload', *args, headers=headers,
+            post_data=post_data, upload_api=True, **kwargs
+        )
 
     def create_media_metadata(self, media_id, alt_text, *args, **kwargs):
         """ :reference: https://developer.twitter.com/en/docs/media/upload-media/api-reference/post-media-metadata-create
@@ -495,78 +462,39 @@
             'alt_text': {'text': alt_text}
         }
 
-<<<<<<< HEAD
-        return bind_api(
-            api=self,
-            path='/media/metadata/create.json',
-            method='POST',
-            require_auth=True,
-            upload_api=True
-        )(*args, **kwargs)
-
+        return self.request(
+            'POST', 'media/metadata/create', *args,
+            upload_api=True, **kwargs
+        )
+
+    @payload('status')
     def update_with_media(self, filename, file=None, *args, **kwargs):
-=======
-        return self.request(
-            'POST', 'media/metadata/create', *args,
-            endpoint_parameters=(),
-            upload_api=True, **kwargs
-        )
-
-    @payload('status')
-    def update_with_media(self, filename, *args, **kwargs):
->>>>>>> 761cbfe0
         """ :reference: https://developer.twitter.com/en/docs/tweets/post-and-engage/api-reference/post-statuses-update_with_media
         """
-<<<<<<< HEAD
         if file is not None:
             files = {'media[]': (filename, file)}
         else:
             files = {'media[]': open(filename, 'rb')}
-        return bind_api(
-            api=self,
-            path='/statuses/update_with_media.json',
-            method='POST',
-            payload_type='status',
-            allowed_param=['status', 'possibly_sensitive',
-                           'in_reply_to_status_id',
-                           'in_reply_to_status_id_str',
-                           'auto_populate_reply_metadata', 'lat', 'long',
-                           'place_id', 'display_coordinates'],
-            require_auth=True
-        )(*args, files=files, **kwargs)
-
-    def get_media_upload_status(self, media_id, *args, **kwargs):
-        """ :reference: https://developer.twitter.com/en/docs/twitter-api/v1/media/upload-media/api-reference/get-media-upload-status
-            :allowed_param: 'media_id'
-        """
-        return bind_api(
-            api=self,
-            path='/media/upload.json',
-            payload_type='media',
-            allowed_param=['media_id'],
-            require_auth=True,
-            upload_api=True
-        )(*args, command='STATUS', media_id=media_id, **kwargs)
-
-    @property
-    def destroy_status(self):
-=======
-        f = kwargs.pop('file', None)
-        headers, post_data = API._pack_image(filename, 3072,
-                                             form_field='media[]', f=f)
-        kwargs.update({'headers': headers, 'post_data': post_data})
-
-        return self.request(
-            'POST', 'statuses/update_with_media', *args, endpoint_parameters=(
+        return self.request(
+            'POST',  'statuses/update_with_media', *args, endpoint_parameters=(
                 'status', 'possibly_sensitive', 'in_reply_to_status_id',
                 'in_reply_to_status_id_str', 'auto_populate_reply_metadata',
                 'lat', 'long', 'place_id', 'display_coordinates'
-            ), **kwargs
+            ), files=files, **kwargs
+        )
+
+    @payload('media')
+    def get_media_upload_status(self, media_id, *args, **kwargs):
+        """ :reference: https://developer.twitter.com/en/docs/twitter-api/v1/media/upload-media/api-reference/get-media-upload-status
+        """
+        return self.request(
+            'GET', 'media/upload', *args, endpoint_parameters=(
+                'command', 'media_id'
+            ), command='STATUS', media_id=media_id, upload_api=True, **kwargs
         )
 
     @payload('status')
     def destroy_status(self, status_id, *args, **kwargs):
->>>>>>> 761cbfe0
         """ :reference: https://developer.twitter.com/en/docs/tweets/post-and-engage/api-reference/post-statuses-destroy-id
         """
         return self.request(
@@ -879,68 +807,37 @@
             ), use_cache=False, **kwargs
         )
 
-<<<<<<< HEAD
+    @payload('user')
     def update_profile_image(self, filename, file=None, *args, **kwargs):
-=======
-    @payload('user')
-    def update_profile_image(self, filename, file_=None, **kwargs):
->>>>>>> 761cbfe0
         """ :reference: https://developer.twitter.com/en/docs/accounts-and-users/manage-account-settings/api-reference/post-account-update_profile_image
         """
-<<<<<<< HEAD
         if file is not None:
             files = {'image': (filename, file)}
         else:
             files = {'image': open(filename, 'rb')}
-        return bind_api(
-            api=self,
-            path='/account/update_profile_image.json',
-            method='POST',
-            payload_type='user',
-            allowed_param=['include_entities', 'skip_status'],
-            require_auth=True
-        )(*args, files=files, **kwargs)
-=======
-        headers, post_data = API._pack_image(filename, 700, f=file_)
-        return self.request(
-            'POST', 'account/update_profile_image', *args,
+        return self.request(
+            'POST',  'account/update_profile_image', *args,
             endpoint_parameters=(
                 'include_entities', 'skip_status'
-            ), post_data=post_data, headers=headers, **kwargs
-        )
->>>>>>> 761cbfe0
+            ), files=files, **kwargs
+        )
 
     def update_profile_banner(self, filename, file=None, *args, **kwargs):
         """ :reference: https://developer.twitter.com/en/docs/accounts-and-users/manage-account-settings/api-reference/post-account-update_profile_banner
         """
-<<<<<<< HEAD
         if file is not None:
             files = {'banner': (filename, file)}
         else:
             files = {'banner': open(filename, 'rb')}
-        return bind_api(
-            api=self,
-            path='/account/update_profile_banner.json',
-            method='POST',
-            allowed_param=['width', 'height', 'offset_left', 'offset_right'],
-            require_auth=True
-        )(*args, files=files, **kwargs)
-
-    @property
-    def update_profile(self):
-=======
-        f = kwargs.pop('file', None)
-        headers, post_data = API._pack_image(filename, 700,
-                                             form_field='banner', f=f)
-        return self.request(
-            'POST', 'account/update_profile_banner', endpoint_parameters=(
+        return self.request(
+            'POST', 'account/update_profile_banner', *args,
+            endpoint_parameters=(
                 'width', 'height', 'offset_left', 'offset_right'
-            ), post_data=post_data, headers=headers, **kwargs
+            ), files=files, **kwargs
         )
 
     @payload('user')
     def update_profile(self, *args, **kwargs):
->>>>>>> 761cbfe0
         """ :reference: https://developer.twitter.com/en/docs/accounts-and-users/manage-account-settings/api-reference/post-account-update_profile
         """
         return self.request(
@@ -1416,81 +1313,8 @@
         """
         return self.request('GET', 'help/languages', *args, **kwargs)
 
-<<<<<<< HEAD
-    @property
-    def configuration(self):
-        """ :reference: https://developer.twitter.com/en/docs/developer-utilities/configuration/api-reference/get-help-configuration """
-        return bind_api(
-            api=self,
-            path='/help/configuration.json',
-            payload_type='json',
-            require_auth=True
-        )
-=======
     @payload('json')
     def configuration(self, *args, **kwargs):
         """ :reference: https://developer.twitter.com/en/docs/developer-utilities/configuration/api-reference/get-help-configuration
         """
-        return self.request('GET', 'help/configuration', *args, **kwargs)
-
-    """ Internal use only """
-
-    @staticmethod
-    def _pack_image(filename, max_size, form_field='image', f=None, file_type=None):
-        """Pack image from file into multipart-formdata post body"""
-        # image must be less than 700kb in size
-        if f is None:
-            try:
-                if os.path.getsize(filename) > (max_size * 1024):
-                    raise TweepError(f'File is too big, must be less than {max_size}kb.')
-            except os.error as e:
-                raise TweepError(f'Unable to access file: {e.strerror}')
-
-            # build the mulitpart-formdata body
-            fp = open(filename, 'rb')
-        else:
-            f.seek(0, 2)  # Seek to end of file
-            if f.tell() > (max_size * 1024):
-                raise TweepError(f'File is too big, must be less than {max_size}kb.')
-            f.seek(0)  # Reset to beginning of file
-            fp = f
-
-        # image must be gif, jpeg, png, webp
-        if not file_type:
-            h = None
-            if f is not None:
-                h = f.read(32)
-                f.seek(0)
-            file_type = imghdr.what(filename, h=h) or mimetypes.guess_type(filename)[0]
-        if file_type is None:
-            raise TweepError('Could not determine file type')
-        if file_type in ['gif', 'jpeg', 'png', 'webp']:
-            file_type = 'image/' + file_type
-        elif file_type not in ['image/gif', 'image/jpeg', 'image/png']:
-            raise TweepError(f'Invalid file type for image: {file_type}')
-
-        if isinstance(filename, str):
-            filename = filename.encode('utf-8')
-
-        BOUNDARY = b'Tw3ePy'
-        body = []
-        body.append(b'--' + BOUNDARY)
-        body.append(f'Content-Disposition: form-data; name="{form_field}";'
-                    f' filename="{filename}"'
-                    .encode('utf-8'))
-        body.append(f'Content-Type: {file_type}'.encode('utf-8'))
-        body.append(b'')
-        body.append(fp.read())
-        body.append(b'--' + BOUNDARY + b'--')
-        body.append(b'')
-        fp.close()
-        body = b'\r\n'.join(body)
-
-        # build headers
-        headers = {
-            'Content-Type': 'multipart/form-data; boundary=Tw3ePy',
-            'Content-Length': str(len(body))
-        }
-
-        return headers, body
->>>>>>> 761cbfe0
+        return self.request('GET', 'help/configuration', *args, **kwargs)