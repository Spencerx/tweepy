--- conflicted
+++ resolved
@@ -14,23 +14,18 @@
 from tweepy.cache import Cache, FileCache, MemoryCache
 from tweepy.client import Client
 from tweepy.cursor import Cursor
-<<<<<<< HEAD
-from tweepy.error import RateLimitError, TweepError
-from tweepy.media import Media
-from tweepy.models import DirectMessage, Friendship, ModelFactory, SavedSearch, SearchResults, Status, User
-from tweepy.pagination import Paginator
-from tweepy.place import Place
-from tweepy.poll import Poll
-=======
 from tweepy.errors import (
     BadRequest, Forbidden, HTTPException, NotFound, TooManyRequests,
     TweepyException, TwitterServerError, Unauthorized
 )
+from tweepy.media import Media
 from tweepy.models import (
     DirectMessage, Friendship, ModelFactory, SavedSearch, SearchResults,
     Status, User
 )
->>>>>>> c7847bac
+from tweepy.pagination import Paginator
+from tweepy.place import Place
+from tweepy.poll import Poll
 from tweepy.streaming import Stream
 from tweepy.tweet import ReferencedTweet, Tweet
 # from tweepy.user import User
