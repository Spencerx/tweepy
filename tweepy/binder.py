--- conflicted
+++ resolved
@@ -149,26 +149,6 @@
             # or maximum number of retries is reached.
             retries_performed = 0
             while retries_performed < self.retry_count + 1:
-<<<<<<< HEAD
-                # handle running out of api calls
-                if self.wait_on_rate_limit:
-                    if self._reset_time is not None:
-                        if self._remaining_calls is not None:
-                            if self._remaining_calls < 1:
-                                sleep_time = self._reset_time - int(time.time())
-                                if sleep_time > 0:
-                                    if self.wait_on_rate_limit_notify:
-                                        log.warning(f"Rate limit reached. Sleeping for: {sleep_time}")
-                                    time.sleep(sleep_time + 5)  # sleep for few extra sec
-
-                # if self.wait_on_rate_limit and self._reset_time is not None and \
-                #                 self._remaining_calls is not None and self._remaining_calls < 1:
-                #     sleep_time = self._reset_time - int(time.time())
-                #     if sleep_time > 0:
-                #         if self.wait_on_rate_limit_notify:
-                #             log.warning(f"Rate limit reached. Sleeping for: {sleep_time}")
-                #         time.sleep(sleep_time + 5)  # sleep for few extra sec
-=======
                 if (self.wait_on_rate_limit and self._reset_time is not None
                     and self._remaining_calls is not None
                     and self._remaining_calls < 1):
@@ -176,9 +156,8 @@
                     sleep_time = self._reset_time - int(time.time())
                     if sleep_time > 0:
                         if self.wait_on_rate_limit_notify:
-                            log.warning("Rate limit reached. Sleeping for: %d" % sleep_time)
+                            log.warning(f"Rate limit reached. Sleeping for: {sleep_time}")
                         time.sleep(sleep_time + 1)  # Sleep for extra sec
->>>>>>> aee155d1
 
                 # Apply authentication
                 auth = None
